--- conflicted
+++ resolved
@@ -5,11 +5,7 @@
     <parent>
         <groupId>org.iq80.leveldb</groupId>
         <artifactId>leveldb-project</artifactId>
-<<<<<<< HEAD
         <version>0.8-cs.2</version>
-=======
-        <version>0.8-cs.1</version>
->>>>>>> 1826a350
     </parent>
 
     <artifactId>leveldb</artifactId>
