/*
 * Copyright (C) 2011 the original author or authors.
 * See the notice.md file distributed with this work for additional
 * information regarding copyright ownership.
 *
 * Licensed under the Apache License, Version 2.0 (the "License");
 * you may not use this file except in compliance with the License.
 * You may obtain a copy of the License at
 *
 *     http://www.apache.org/licenses/LICENSE-2.0
 *
 * Unless required by applicable law or agreed to in writing, software
 * distributed under the License is distributed on an "AS IS" BASIS,
 * WITHOUT WARRANTIES OR CONDITIONS OF ANY KIND, either express or implied.
 * See the License for the specific language governing permissions and
 * limitations under the License.
 */
package org.iq80.leveldb.impl;

<<<<<<< HEAD
import org.iq80.leveldb.util.CloseableByteBuffer;
=======
>>>>>>> 44e7047a
import org.iq80.leveldb.util.Closeables;
import org.iq80.leveldb.util.LongToIntFunction;
import org.iq80.leveldb.util.Slice;
import org.iq80.leveldb.util.SliceInput;

import com.google.common.base.Preconditions;

import java.io.Closeable;
import java.io.File;
import java.io.IOException;
import java.nio.ByteBuffer;
import java.util.concurrent.atomic.AtomicBoolean;

import static org.iq80.leveldb.impl.LogConstants.BLOCK_SIZE;
import static org.iq80.leveldb.impl.LogConstants.HEADER_SIZE;

public abstract class LogWriter
        implements Closeable
{
    private final File file;
    private final long fileNumber;
    private final AtomicBoolean closed = new AtomicBoolean();

    protected LogWriter(File file, long fileNumber)
    {
        Preconditions.checkNotNull(file, "file is null");
        Preconditions.checkArgument(fileNumber >= 0, "fileNumber is negative");

        this.file = file;
        this.fileNumber = fileNumber;
    }

    public boolean isClosed()
    {
        return closed.get();
    }

    public void close()
            throws IOException
    {
        closed.set(true);
    }

    public void delete()
    {
        Closeables.closeQuietly(this);
        // try to delete the file
        getFile().delete();
    }

    public File getFile()
    {
        return file;
    }

    public long getFileNumber()
    {
        return fileNumber;
    }

    protected abstract CloseableLogBuffer requestSpace(LongToIntFunction len)
            throws IOException;

    protected void buildRecord(final SliceInput sliceInput)
            throws IOException
    {
        // Fragment the record into chunks as necessary and write it.  Note that if record
        // is empty, we still want to iterate once to write a single
        // zero-length chunk.

        try (CloseableLogBuffer buffer = requestSpace(new LongToIntFunction()
        {
            @Override
            public int applyAsInt(long previousWrite)
            {
                return calculateWriteSize(previousWrite, sliceInput);
            }
        })) {
            // used to track first, middle and last blocks
            boolean begin = true;
            int blockOffset = (int) (buffer.lastEndPosition % BLOCK_SIZE);
            do {
                int bytesRemainingInBlock = BLOCK_SIZE - blockOffset;
                Preconditions.checkState(bytesRemainingInBlock >= 0);

                // Switch to a new block if necessary
                if (bytesRemainingInBlock < HEADER_SIZE) {
                    if (bytesRemainingInBlock > 0) {
                        // Fill the rest of the block with zeros
                        // todo lame... need a better way to write zeros
                        buffer.put(new byte[bytesRemainingInBlock]);
                    }
                    blockOffset = 0;
                    bytesRemainingInBlock = BLOCK_SIZE - blockOffset;
                }

                // Invariant: we never leave less than HEADER_SIZE bytes available in a block
                int bytesAvailableInBlock = bytesRemainingInBlock - HEADER_SIZE;
                Preconditions.checkState(bytesAvailableInBlock >= 0);

                // if there are more bytes in the record then there are available in the block,
                // fragment the record; otherwise write to the end of the record
                boolean end;
                int fragmentLength;
                if (sliceInput.available() > bytesAvailableInBlock) {
                    end = false;
                    fragmentLength = bytesAvailableInBlock;
                }
                else {
                    end = true;
                    fragmentLength = sliceInput.available();
                }

                // determine block type
                LogChunkType type;
                if (begin && end) {
                    type = LogChunkType.FULL;
                }
                else if (begin) {
                    type = LogChunkType.FIRST;
                }
                else if (end) {
                    type = LogChunkType.LAST;
                }
                else {
                    type = LogChunkType.MIDDLE;
                }

                // write the chunk
                Preconditions.checkArgument(blockOffset + HEADER_SIZE <= BLOCK_SIZE);
                blockOffset += appendChunk(buffer, type, sliceInput.readSlice(fragmentLength));

                // we are no longer on the first chunk
                begin = false;
            }
            while (sliceInput.isReadable());
        }
    }

    private static int appendChunk(CloseableLogBuffer buffer, LogChunkType type, Slice slice)
            throws IOException
    {
        final int length = slice.length();
        Preconditions.checkArgument(length <= 0xffff, "length %s is larger than two bytes", length);

        int crc = Logs.getChunkChecksum(type.getPersistentId(), slice.getRawArray(), slice.getRawOffset(), length);

        // Format the header
        buffer.putInt(crc);
        buffer.put((byte) (length & 0xff));
        buffer.put((byte) (length >>> 8));
        buffer.put((byte) (type.getPersistentId()));

        buffer.put(slice.toByteBuffer());

        return HEADER_SIZE + slice.length();
    }

    public void addRecord(Slice record, boolean sync)
            throws IOException
    {
        Preconditions.checkState(!isClosed(), "Log is closed");

        buildRecord(record.input());

        if (sync) {
            sync();
        }
    }

    abstract void sync()
            throws IOException;

    /**
     * calculates the size of this write's data within the log file given the previous writes position,
     * taking into account new headers and padding around block boundaries
     *
     * @param previousWrite end position of the last record submitted for writing
     * @param newData slice with new data to be written
     * @return this write's size in bytes
     */
    public static int calculateWriteSize(long previousWrite, SliceInput newData)
    {
        int firstBlockWrite;
        int dataRemaining = newData.available();
        int remainingInBlock = BLOCK_SIZE - (int) (previousWrite % BLOCK_SIZE);
        if (remainingInBlock < HEADER_SIZE) {
            //zero fill
            firstBlockWrite = remainingInBlock;
        }
        else {
            remainingInBlock -= (firstBlockWrite = HEADER_SIZE);
            if (remainingInBlock >= dataRemaining) {
                //everything fits into the first block
                return firstBlockWrite + dataRemaining;
            }
            firstBlockWrite += remainingInBlock;
            dataRemaining -= remainingInBlock;
        }
        //all subsequent data goes into new blocks
        final int headerCount = dataRemaining / (BLOCK_SIZE - HEADER_SIZE) + 1;
        final int newBlockWrite = dataRemaining + (headerCount * HEADER_SIZE);

        return newBlockWrite + firstBlockWrite;
    }

    protected abstract static class CloseableLogBuffer
<<<<<<< HEAD
            implements CloseableByteBuffer
=======
            implements Closeable
>>>>>>> 44e7047a
    {
        private final long lastEndPosition;

        protected CloseableLogBuffer(long startPosition)
        {
            this.lastEndPosition = startPosition;
        }

<<<<<<< HEAD
        @Override
        public abstract CloseableByteBuffer put(byte b)
                throws IOException;

        @Override
        public abstract CloseableByteBuffer put(byte[] b)
                throws IOException;

        @Override
        public abstract CloseableByteBuffer put(ByteBuffer b)
                throws IOException;

        @Override
        public abstract CloseableByteBuffer putInt(int b)
                throws IOException;

        @Override
        public abstract void close()
=======
        public abstract CloseableLogBuffer put(byte b)
                throws IOException;

        public abstract CloseableLogBuffer put(byte[] b)
                throws IOException;

        public abstract CloseableLogBuffer put(ByteBuffer b)
                throws IOException;

        public abstract CloseableLogBuffer putInt(int b)
>>>>>>> 44e7047a
                throws IOException;
    }
}<|MERGE_RESOLUTION|>--- conflicted
+++ resolved
@@ -17,10 +17,6 @@
  */
 package org.iq80.leveldb.impl;
 
-<<<<<<< HEAD
-import org.iq80.leveldb.util.CloseableByteBuffer;
-=======
->>>>>>> 44e7047a
 import org.iq80.leveldb.util.Closeables;
 import org.iq80.leveldb.util.LongToIntFunction;
 import org.iq80.leveldb.util.Slice;
@@ -228,11 +224,7 @@
     }
 
     protected abstract static class CloseableLogBuffer
-<<<<<<< HEAD
-            implements CloseableByteBuffer
-=======
             implements Closeable
->>>>>>> 44e7047a
     {
         private final long lastEndPosition;
 
@@ -241,26 +233,6 @@
             this.lastEndPosition = startPosition;
         }
 
-<<<<<<< HEAD
-        @Override
-        public abstract CloseableByteBuffer put(byte b)
-                throws IOException;
-
-        @Override
-        public abstract CloseableByteBuffer put(byte[] b)
-                throws IOException;
-
-        @Override
-        public abstract CloseableByteBuffer put(ByteBuffer b)
-                throws IOException;
-
-        @Override
-        public abstract CloseableByteBuffer putInt(int b)
-                throws IOException;
-
-        @Override
-        public abstract void close()
-=======
         public abstract CloseableLogBuffer put(byte b)
                 throws IOException;
 
@@ -271,7 +243,6 @@
                 throws IOException;
 
         public abstract CloseableLogBuffer putInt(int b)
->>>>>>> 44e7047a
                 throws IOException;
     }
 }